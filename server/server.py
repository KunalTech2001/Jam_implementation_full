--- conflicted
+++ resolved
@@ -20,11 +20,8 @@
 from hashlib import sha256
 import nacl.signing
 import base64
-<<<<<<< HEAD
+import tempfile
 from auth_integration import authorization_processor
-=======
-import tempfile
->>>>>>> e7fe395a
 
 
 # Add project root and src directory to sys.path so sibling packages are importable
@@ -1469,7 +1466,6 @@
         "version": "1.0.0"
     }
 
-<<<<<<< HEAD
 class AuthorizationRequest(BaseModel):
     public_key: str
     signature: str
@@ -1492,11 +1488,6 @@
     Raises:
         HTTPException: If there's an error processing the request
     """
-=======
-@app.post("/authorize", response_model=AuthorizationResponse)
-async def authorize(request: AuthorizationRequest):
-    
->>>>>>> e7fe395a
     try:
         logger.info(f"Received authorization request for public key: {request.public_key}")
         
